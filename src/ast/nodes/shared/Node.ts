--- conflicted
+++ resolved
@@ -273,13 +273,9 @@
 		}
 	}
 
-<<<<<<< HEAD
 	// 处理[当前]节点
 	// 根节点是Program, 递归, 子节点也都是派生自NodeBase, 实例化子节点后还是会执行这个函数
-	parseNode(esTreeNode: GenericEsTreeNode): void {
-=======
 	parseNode(esTreeNode: GenericEsTreeNode, keepEsTreeNodeKeys?: string[]): void {
->>>>>>> 1b62c336
 		for (const [key, value] of Object.entries(esTreeNode)) {
 			// That way, we can override this function to add custom initialisation and then call super.parseNode
 			if (this.hasOwnProperty(key)) continue;
@@ -287,10 +283,6 @@
 			// 下划线开头, 注释?
 			if (key.charCodeAt(0) === 95 /* _ */) {
 				if (key === ANNOTATION_KEY) {
-<<<<<<< HEAD
-					// 是rollup处理的注释, 直接赋值了?
-					this.annotations = value;
-=======
 					const annotations = value as RollupAnnotation[];
 					this.annotations = annotations;
 					if ((this.context.options.treeshake as NormalizedTreeshakingOptions).annotations) {
@@ -299,7 +291,6 @@
 						);
 						this.annotationPure = annotations.some(comment => comment.annotationType === 'pure');
 					}
->>>>>>> 1b62c336
 				} else if (key === INVALID_COMMENT_KEY) {
 					// 删除注释
 					for (const { start, end } of value as acorn.Comment[])
