--- conflicted
+++ resolved
@@ -65,27 +65,10 @@
 
 	timeStart('BUILD', 1);
 
-<<<<<<< HEAD
-	try {
-		// build start, 第一个hook
-		await graph.pluginDriver.hookParallel('buildStart', [inputOptions]);
-		await graph.build();
-	} catch (err: any) {
-		const watchFiles = Object.keys(graph.watchFiles);
-		if (watchFiles.length > 0) {
-			err.watchFiles = watchFiles;
-		}
-		await graph.pluginDriver.hookParallel('buildEnd', [err]);
-		await graph.pluginDriver.hookParallel('closeBundle', []);
-		throw err;
-	}
-
-
-	await graph.pluginDriver.hookParallel('buildEnd', []);
-=======
 	await catchUnfinishedHookActions(graph.pluginDriver, async () => {
 		try {
 			timeStart('initialize', 2);
+			// build start, 第一个hook
 			await graph.pluginDriver.hookParallel('buildStart', [inputOptions]);
 			timeEnd('initialize', 2);
 			await graph.build();
@@ -100,7 +83,6 @@
 		}
 		await graph.pluginDriver.hookParallel('buildEnd', []);
 	});
->>>>>>> 1b62c336
 
 	timeEnd('BUILD', 1);
 
