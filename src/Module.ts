--- conflicted
+++ resolved
@@ -67,20 +67,15 @@
 }
 
 export const defaultAcornOptions: AcornOptions = {
-	ecmaVersion: 8,
+	// TODO TypeScript waiting for acorn types to be updated
+	ecmaVersion: <any>2018,
 	sourceType: 'module',
 	preserveParens: false
 };
 
 function tryParse (module: Module, parse: IParse, acornOptions: AcornOptions) {
 	try {
-<<<<<<< HEAD
-		return parse(module.code, Object.assign({
-			ecmaVersion: 9,
-			sourceType: 'module',
-=======
 		return parse(module.code, Object.assign({}, defaultAcornOptions, acornOptions, {
->>>>>>> 16d884ce
 			onComment: (block: boolean, text: string, start: number, end: number) =>
 				module.comments.push({ block, text, start, end })
 		}));
